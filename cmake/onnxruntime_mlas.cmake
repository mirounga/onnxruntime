# Copyright (c) Microsoft Corporation. All rights reserved.
# Licensed under the MIT License.

set(MLAS_SRC_DIR ${ONNXRUNTIME_ROOT}/core/mlas/lib)


set(MLAS_AMX_SUPPORTED FALSE)

if(CMAKE_CXX_COMPILER_ID STREQUAL "GNU" AND CMAKE_C_COMPILER_VERSION VERSION_GREATER_EQUAL 11)
<<<<<<< HEAD
  set(MLAS_AMX_SUPPORTED TRUE)
=======
  # match assembler version, AMX instructions are supported from 2.38
  if (CMAKE_ASM_COMPILER_ID STREQUAL "GNU")
    execute_process(
        COMMAND as --version
        OUTPUT_VARIABLE _as_version
    )
    # 2.38 or later
    if (_as_version MATCHES "GNU.[Aa]ssembler.*(2\\.38|2\\.39|2\\.[4-9][0-9]|[3-9]\\.[0-9][0-9])")
        set(MLAS_AMX_SUPPORTED TRUE)
    endif()
  endif()
>>>>>>> 5a675d91
endif()

if(CMAKE_CXX_COMPILER_ID MATCHES "MSVC")
  set(MLAS_AMX_SUPPORTED TRUE)
endif()


#
# All hardware agnostic source files here
# hardware specific files would cause trouble in
# multi-target build
#
onnxruntime_add_static_library(onnxruntime_mlas
  ${MLAS_SRC_DIR}/platform.cpp
  ${MLAS_SRC_DIR}/threading.cpp
  ${MLAS_SRC_DIR}/sgemm.cpp
  ${MLAS_SRC_DIR}/halfgemm.cpp
  ${MLAS_SRC_DIR}/qgemm.cpp
  ${MLAS_SRC_DIR}/qdwconv.cpp
  ${MLAS_SRC_DIR}/convolve.cpp
  ${MLAS_SRC_DIR}/convsym.cpp
  ${MLAS_SRC_DIR}/pooling.cpp
  ${MLAS_SRC_DIR}/transpose.cpp
  ${MLAS_SRC_DIR}/reorder.cpp
  ${MLAS_SRC_DIR}/snchwc.cpp
  ${MLAS_SRC_DIR}/activate.cpp
  ${MLAS_SRC_DIR}/activate_fp16.cpp
  ${MLAS_SRC_DIR}/logistic.cpp
  ${MLAS_SRC_DIR}/tanh.cpp
  ${MLAS_SRC_DIR}/erf.cpp
  ${MLAS_SRC_DIR}/compute.cpp
  ${MLAS_SRC_DIR}/quantize.cpp
  ${MLAS_SRC_DIR}/qgemm_kernel_default.cpp
  ${MLAS_SRC_DIR}/qladd.cpp
  ${MLAS_SRC_DIR}/qlmul.cpp
  ${MLAS_SRC_DIR}/qpostprocessor.cpp
  ${MLAS_SRC_DIR}/qlgavgpool.cpp
  ${MLAS_SRC_DIR}/qdwconv_kernelsize.cpp
)

if(MLAS_AMX_SUPPORTED)
  target_compile_definitions(onnxruntime_mlas PRIVATE MLAS_AMX_SUPPORTED)
else()
  message(WARNING "AMX instructions NOT supported due to lack of compiler tool chain!")
endif()

set(ONNXRUNTIME_MLAS_LIBS onnxruntime_mlas)

#TODO: set MASM flags properly
function(setup_mlas_source_for_windows)

  #
  # Sources common for all platforms.
  #
  target_sources(onnxruntime_mlas PRIVATE
    ${MLAS_SRC_DIR}/activate_fp16.cpp
    ${MLAS_SRC_DIR}/dwconv.cpp
    ${MLAS_SRC_DIR}/pooling_fp16.cpp
  )

  #The onnxruntime_target_platform variable was added by Windows AI team in onnxruntime_common.cmake
  #Don't use it for other platforms.
  if((onnxruntime_target_platform STREQUAL "ARM64") OR (onnxruntime_target_platform STREQUAL "ARM64EC"))
    set(PREPROCESS_ARMASM_FLAGS "")
    set(ARMASM_FLAGS "")

    if(onnxruntime_target_platform STREQUAL "ARM64")
      target_sources(onnxruntime_mlas PRIVATE
        ${MLAS_SRC_DIR}/halfgemm_kernel_neon.cpp
        ${MLAS_SRC_DIR}/qgemm_kernel_neon.cpp
        ${MLAS_SRC_DIR}/qgemm_kernel_udot.cpp
        ${MLAS_SRC_DIR}/qgemm_kernel_sdot.cpp
      )

      set(mlas_platform_preprocess_srcs
        ${MLAS_SRC_DIR}/arm64/ConvSymS8KernelDot.asm
        ${MLAS_SRC_DIR}/arm64/ConvSymS8KernelDotLd64.asm
        ${MLAS_SRC_DIR}/arm64/ConvSymU8KernelDot.asm
        ${MLAS_SRC_DIR}/arm64/ConvSymS8KernelNeon.asm
        ${MLAS_SRC_DIR}/arm64/ConvSymU8KernelNeon.asm
        ${MLAS_SRC_DIR}/arm64/DepthwiseQConvSymS8KernelNeon.asm
        ${MLAS_SRC_DIR}/arm64/DepthwiseQConvSymU8KernelNeon.asm
        ${MLAS_SRC_DIR}/arm64/DepthwiseQConvKernelSize9Neon.asm
        ${MLAS_SRC_DIR}/arm64/HalfGemmKernelNeon.asm
        ${MLAS_SRC_DIR}/arm64/QgemmU8X8KernelNeon.asm
        ${MLAS_SRC_DIR}/arm64/QgemmS8S8KernelNeon.asm
        ${MLAS_SRC_DIR}/arm64/QgemmU8X8KernelUdot.asm
        ${MLAS_SRC_DIR}/arm64/QgemmS8S8KernelSdot.asm
        ${MLAS_SRC_DIR}/arm64/SgemmKernelNeon.asm
        ${MLAS_SRC_DIR}/arm64/SgemvKernelNeon.asm
        ${MLAS_SRC_DIR}/arm64/SymQgemmS8KernelNeon.asm
        ${MLAS_SRC_DIR}/arm64/SymQgemmS8KernelSDot.asm
        ${MLAS_SRC_DIR}/arm64/SymQgemmS8KernelSDotLd64.asm
      )
    else()
      target_sources(onnxruntime_mlas PRIVATE
        ${MLAS_SRC_DIR}/qgemm_kernel_neon.cpp
      )

      set(mlas_platform_preprocess_srcs
        ${MLAS_SRC_DIR}/arm64ec/QgemmU8X8KernelNeon.asm
        ${MLAS_SRC_DIR}/arm64ec/SgemmKernelNeon.asm
      )

      string(APPEND PREPROCESS_ARMASM_FLAGS " /arm64EC")
      string(APPEND ARMASM_FLAGS " -machine ARM64EC")
    endif()

    if(CMAKE_BUILD_TYPE STREQUAL "Debug")
      string(APPEND ARMASM_FLAGS " -g")
    endif()

    # Remove double quotes from flag strings.
    separate_arguments(PREPROCESS_ARMASM_FLAGS NATIVE_COMMAND "${PREPROCESS_ARMASM_FLAGS}")
    separate_arguments(ARMASM_FLAGS NATIVE_COMMAND "${ARMASM_FLAGS}")

    # Run the C precompiler on each input before the assembler.
    foreach(asm_filename ${mlas_platform_preprocess_srcs})
      get_filename_component(asm_filename_base ${asm_filename} NAME_WLE)
      set(preprocess_filename ${CMAKE_CURRENT_BINARY_DIR}/${asm_filename_base}.i)
      set(obj_filename ${CMAKE_CURRENT_BINARY_DIR}/${asm_filename_base}.obj)
      add_custom_command(
        OUTPUT ${obj_filename}
          COMMAND
              cl.exe ${PREPROCESS_ARMASM_FLAGS} /P ${asm_filename} /Fi${preprocess_filename}
          COMMAND
              armasm64.exe ${ARMASM_FLAGS} ${preprocess_filename} ${obj_filename}
        DEPENDS ${asm_filename}
        BYPRODUCTS ${preprocess_filename}
      )
      target_sources(onnxruntime_mlas PRIVATE ${obj_filename})
    endforeach()
  elseif(onnxruntime_target_platform STREQUAL "ARM")
    target_sources(onnxruntime_mlas PRIVATE
      ${MLAS_SRC_DIR}/arm/sgemmc.cpp
    )
  elseif(onnxruntime_target_platform STREQUAL "x64")

    file(GLOB_RECURSE mlas_platform_srcs_avx CONFIGURE_DEPENDS
      "${MLAS_SRC_DIR}/intrinsics/avx/*.cpp"
    )
    set_source_files_properties(${mlas_platform_srcs_avx} PROPERTIES COMPILE_FLAGS "/arch:AVX")

    file(GLOB_RECURSE mlas_platform_srcs_avx2 CONFIGURE_DEPENDS
      "${MLAS_SRC_DIR}/intrinsics/avx2/*.cpp"
    )
    set_source_files_properties(${mlas_platform_srcs_avx2} PROPERTIES COMPILE_FLAGS "/arch:AVX2")

    target_sources(onnxruntime_mlas PRIVATE
      ${MLAS_SRC_DIR}/dgemm.cpp
      ${mlas_platform_srcs_avx}
      ${mlas_platform_srcs_avx2}
      ${MLAS_SRC_DIR}/qgemm_kernel_amx.cpp
      ${MLAS_SRC_DIR}/qgemm_kernel_avx2.cpp
      ${MLAS_SRC_DIR}/qgemm_kernel_sse.cpp
      ${MLAS_SRC_DIR}/qgemm_kernel_sse41.cpp
      ${MLAS_SRC_DIR}/intrinsics/avx512/quantize_avx512f.cpp
      ${MLAS_SRC_DIR}/intrinsics/avx512/sconv_kernel_avx512f.cpp
      ${MLAS_SRC_DIR}/intrinsics/avx512/spool_kernel_avx512f.cpp
      ${MLAS_SRC_DIR}/amd64/QgemmU8S8KernelAmx.asm
      ${MLAS_SRC_DIR}/amd64/QgemmU8S8KernelAvx2.asm
      ${MLAS_SRC_DIR}/amd64/QgemmU8U8KernelAvx2.asm
      ${MLAS_SRC_DIR}/amd64/QgemmU8X8KernelAvx2.asm
      ${MLAS_SRC_DIR}/amd64/QgemmU8X8KernelAvx512Core.asm
      ${MLAS_SRC_DIR}/amd64/QgemvU8S8KernelAvx2.asm
      ${MLAS_SRC_DIR}/amd64/QgemvU8S8KernelAvx512Core.asm
      ${MLAS_SRC_DIR}/amd64/QgemvU8S8KernelAvx512Vnni.asm
      ${MLAS_SRC_DIR}/amd64/QgemvU8S8KernelAvxVnni.asm
      ${MLAS_SRC_DIR}/amd64/ConvSymKernelAvx2.asm
      ${MLAS_SRC_DIR}/amd64/ConvSymKernelAvx512Core.asm
      ${MLAS_SRC_DIR}/amd64/DgemmKernelSse2.asm
      ${MLAS_SRC_DIR}/amd64/DgemmKernelAvx.asm
      ${MLAS_SRC_DIR}/amd64/DgemmKernelFma3.asm
      ${MLAS_SRC_DIR}/amd64/DgemmKernelAvx512F.asm
      ${MLAS_SRC_DIR}/amd64/SgemmKernelSse2.asm
      ${MLAS_SRC_DIR}/amd64/SgemmKernelAvx.asm
      ${MLAS_SRC_DIR}/amd64/SgemmKernelM1Avx.asm
      ${MLAS_SRC_DIR}/amd64/SgemmKernelFma3.asm
      ${MLAS_SRC_DIR}/amd64/SgemmKernelAvx512F.asm
      ${MLAS_SRC_DIR}/amd64/SconvKernelSse2.asm
      ${MLAS_SRC_DIR}/amd64/SconvKernelAvx.asm
      ${MLAS_SRC_DIR}/amd64/SconvKernelFma3.asm
      ${MLAS_SRC_DIR}/amd64/SconvKernelAvx512F.asm
      ${MLAS_SRC_DIR}/amd64/SpoolKernelSse2.asm
      ${MLAS_SRC_DIR}/amd64/SpoolKernelAvx.asm
      ${MLAS_SRC_DIR}/amd64/SpoolKernelAvx512F.asm
      ${MLAS_SRC_DIR}/amd64/sgemma.asm
      ${MLAS_SRC_DIR}/amd64/cvtfp16a.asm
      ${MLAS_SRC_DIR}/amd64/SoftmaxKernelAvx.asm
      ${MLAS_SRC_DIR}/amd64/TransKernelFma3.asm
      ${MLAS_SRC_DIR}/amd64/TransKernelAvx512F.asm
      ${MLAS_SRC_DIR}/amd64/LogisticKernelFma3.asm
      ${MLAS_SRC_DIR}/amd64/TanhKernelFma3.asm
      ${MLAS_SRC_DIR}/amd64/ErfKernelFma3.asm
    )
  else()
    target_sources(onnxruntime_mlas PRIVATE
      ${MLAS_SRC_DIR}/qgemm_kernel_sse.cpp
      ${MLAS_SRC_DIR}/qgemm_kernel_sse41.cpp
      ${MLAS_SRC_DIR}/i386/SgemmKernelSse2.asm
      ${MLAS_SRC_DIR}/i386/SgemmKernelAvx.asm
    )
  endif()
endfunction()

if (onnxruntime_BUILD_WEBASSEMBLY)
  if (onnxruntime_ENABLE_WEBASSEMBLY_SIMD)
    file(GLOB_RECURSE mlas_platform_srcs
      "${MLAS_SRC_DIR}/wasm_simd/*.cpp"
    )
    set(mlas_platform_srcs
      ${mlas_platform_srcs}
      ${MLAS_SRC_DIR}/qgemm_kernel_wasmsimd.cpp
    )
  else()
    file(GLOB_RECURSE mlas_platform_srcs
      "${MLAS_SRC_DIR}/scalar/*.cpp"
    )
  endif()
  target_sources(onnxruntime_mlas PRIVATE ${mlas_platform_srcs})
elseif(MSVC)
  setup_mlas_source_for_windows()
else()

    if(APPLE)
        get_target_property(ONNXRUNTIME_MLAS_OSX_ARCH onnxruntime_mlas OSX_ARCHITECTURES)

        if(NOT ONNXRUNTIME_MLAS_OSX_ARCH)
         set(ONNXRUNTIME_MLAS_OSX_ARCH ${CMAKE_HOST_SYSTEM_PROCESSOR})
        endif()
        foreach(OSX_ARCH ${ONNXRUNTIME_MLAS_OSX_ARCH})
        if (OSX_ARCH STREQUAL "arm64")
            set(ARM64 TRUE)
        elseif (OSX_ARCH STREQUAL "arm64e")
            set(ARM64 TRUE)
        elseif (OSX_ARCH STREQUAL "arm")
            set(ARM TRUE)
        elseif (OSX_ARCH STREQUAL "x86_64")
            set(X86_64 TRUE)
        elseif (OSX_ARCH STREQUAL "i386")
            set(X86 TRUE)
        endif()
        endforeach()
    elseif(ANDROID)
        if (CMAKE_ANDROID_ARCH_ABI STREQUAL "armeabi-v7a")
          set(ARM TRUE)
        elseif (CMAKE_ANDROID_ARCH_ABI STREQUAL "arm64-v8a")
          set(ARM64 TRUE)
        elseif (CMAKE_ANDROID_ARCH_ABI STREQUAL "x86_64")
          set(X86_64 TRUE)
        elseif (CMAKE_ANDROID_ARCH_ABI STREQUAL "x86")
          set(X86 TRUE)
        endif()
    else()
        #Linux/FreeBSD/PowerPC/...
        #The value of CMAKE_SYSTEM_PROCESSOR should be from `uname -m`
        #Example values:
        #arm64v8/ubuntu -> aarch64
        #arm32v6/alpine -> armv7l
        #arm32v7/centos -> armv7l
        #ppc64le/debian -> ppc64le
        #s390x/ubuntu -> s390x
        #ppc64le/busybox -> ppc64le
        #arm64v8/ubuntu -> aarch64
        #Android: armv7-a aarch64 i686 x86_64
        #chasun: I don't think anyone uses 'arm64'
        if(CMAKE_SYSTEM_PROCESSOR MATCHES "^arm64.*")
          set(ARM64 TRUE)
        elseif(CMAKE_SYSTEM_PROCESSOR MATCHES "^arm.*")
          set(ARM TRUE)
        elseif(CMAKE_SYSTEM_PROCESSOR MATCHES "^aarch64.*")
          set(ARM64 TRUE)
        elseif(CMAKE_SYSTEM_PROCESSOR MATCHES "^(powerpc.*|ppc.*)")
          set(POWER TRUE)
        elseif(CMAKE_SYSTEM_PROCESSOR MATCHES "^(i.86|x86?)$")
          set(X86 TRUE)
        elseif(CMAKE_SYSTEM_PROCESSOR MATCHES "^(x86_64|amd64)$")
          set(X86_64 TRUE)
        endif()
    endif()

    if(APPLE)
      get_target_property(ONNXRUNTIME_MLAS_MACOSX_ARCH onnxruntime_mlas OSX_ARCHITECTURES)
    endif()
    list(LENGTH ONNXRUNTIME_MLAS_MACOSX_ARCH  ONNXRUNTIME_MLAS_MACOSX_ARCH_LENGH)
    if(ONNXRUNTIME_MLAS_MACOSX_ARCH_LENGH GREATER 1)
        set(ONNXRUNTIME_MLAS_MULTI_ARCH TRUE)
    endif()
    #If ONNXRUNTIME_MLAS_MULTI_ARCH is true, we need to go through every if branch below
    #and split MLAS to multiple static libraries.
    #Otherwise, it works like if(...) elseif(...) elseif(...) endif()
    set(MLAS_SOURCE_IS_NOT_SET 1)
    if(ARM)
        enable_language(ASM)

        set(CMAKE_ASM_FLAGS "${CMAKE_ASM_FLAGS} -mfpu=neon")
        set(CMAKE_CXX_FLAGS "${CMAKE_CXX_FLAGS} -mfpu=neon")

        set(mlas_platform_srcs
          ${MLAS_SRC_DIR}/aarch32/QgemmU8X8KernelNeon.S
          ${MLAS_SRC_DIR}/arm/sgemmc.cpp
          ${MLAS_SRC_DIR}/qgemm_kernel_neon.cpp
        )
        if(NOT ONNXRUNTIME_MLAS_MULTI_ARCH)
          set(MLAS_SOURCE_IS_NOT_SET 0)
        endif()
    endif()
    if(ARM64 AND MLAS_SOURCE_IS_NOT_SET )
        enable_language(ASM)
        set(mlas_platform_srcs
          ${MLAS_SRC_DIR}/aarch64/ConvSymS8KernelDot.S
          ${MLAS_SRC_DIR}/aarch64/ConvSymS8KernelDotLd64.S
          ${MLAS_SRC_DIR}/aarch64/ConvSymU8KernelDot.S
          ${MLAS_SRC_DIR}/aarch64/ConvSymS8KernelNeon.S
          ${MLAS_SRC_DIR}/aarch64/ConvSymU8KernelNeon.S
          ${MLAS_SRC_DIR}/aarch64/DepthwiseQConvSymS8KernelNeon.S
          ${MLAS_SRC_DIR}/aarch64/DepthwiseQConvSymU8KernelNeon.S
          ${MLAS_SRC_DIR}/aarch64/DepthwiseQConvKernelSize9Neon.S
          ${MLAS_SRC_DIR}/aarch64/QgemmU8X8KernelNeon.S
          ${MLAS_SRC_DIR}/aarch64/QgemmS8S8KernelNeon.S
          ${MLAS_SRC_DIR}/aarch64/QgemmU8X8KernelUdot.S
          ${MLAS_SRC_DIR}/aarch64/QgemmS8S8KernelSdot.S
          ${MLAS_SRC_DIR}/aarch64/SgemmKernelNeon.S
          ${MLAS_SRC_DIR}/aarch64/SgemvKernelNeon.S
          ${MLAS_SRC_DIR}/aarch64/SymQgemmS8KernelNeon.S
          ${MLAS_SRC_DIR}/aarch64/SymQgemmS8KernelSdot.S
          ${MLAS_SRC_DIR}/aarch64/SymQgemmS8KernelSdotLd64.S
          ${MLAS_SRC_DIR}/qgemm_kernel_neon.cpp
          ${MLAS_SRC_DIR}/qgemm_kernel_udot.cpp
          ${MLAS_SRC_DIR}/qgemm_kernel_sdot.cpp
        )
        if (NOT APPLE)
          set(mlas_platform_srcs
            ${mlas_platform_srcs}
            ${MLAS_SRC_DIR}/aarch64/HalfGemmKernelNeon.S
            ${MLAS_SRC_DIR}/activate_fp16.cpp
            ${MLAS_SRC_DIR}/dwconv.cpp
            ${MLAS_SRC_DIR}/halfgemm_kernel_neon.cpp
            ${MLAS_SRC_DIR}/pooling_fp16.cpp
          )
          set_source_files_properties(${MLAS_SRC_DIR}/aarch64/HalfGemmKernelNeon.S PROPERTIES COMPILE_FLAGS " -march=armv8.2-a+fp16 ")
          set_source_files_properties(${MLAS_SRC_DIR}/activate_fp16.cpp PROPERTIES COMPILE_FLAGS " -march=armv8.2-a+fp16 ")
          set_source_files_properties(${MLAS_SRC_DIR}/dwconv.cpp PROPERTIES COMPILE_FLAGS " -march=armv8.2-a+fp16 ")
          set_source_files_properties(${MLAS_SRC_DIR}/pooling_fp16.cpp PROPERTIES COMPILE_FLAGS " -march=armv8.2-a+fp16 ")
        endif()

        if(ONNXRUNTIME_MLAS_MULTI_ARCH)
            onnxruntime_add_static_library(onnxruntime_mlas_arm64 ${mlas_platform_srcs})
            set_target_properties(onnxruntime_mlas_arm64 PROPERTIES OSX_ARCHITECTURES "arm64")
            list(APPEND ONNXRUNTIME_MLAS_LIBS onnxruntime_mlas_arm64)
            set(mlas_platform_srcs )
        else()
            set(MLAS_SOURCE_IS_NOT_SET 0)
        endif()
    endif()
    if(POWER AND MLAS_SOURCE_IS_NOT_SET)
        set(mlas_platform_srcs
          ${MLAS_SRC_DIR}/power/SgemmKernelPower.cpp
          ${MLAS_SRC_DIR}/dgemm.cpp
          ${MLAS_SRC_DIR}/power/DgemmKernelPower.cpp
          ${MLAS_SRC_DIR}/power/QuantizePower.cpp
        )
        set_source_files_properties(${MLAS_SRC_DIR}/power/SgemmKernelPower.cpp PROPERTIES COMPILE_FLAGS "-DSINGLE")

        check_cxx_compiler_flag("-mcpu=power9" HAS_POWER9)
        if (HAS_POWER9)
          set(mlas_platform_srcs
            ${mlas_platform_srcs}
            ${MLAS_SRC_DIR}/power/QuantizePowerVSX.cpp
          )
          set_source_files_properties(${MLAS_SRC_DIR}/power/QuantizePowerVSX.cpp PROPERTIES COMPILE_FLAGS "-mcpu=power9")
        endif()

        check_cxx_compiler_flag("-mcpu=power10" HAS_POWER10)
        if(HAS_POWER10)
          set(CMAKE_REQUIRED_FLAGS "-mcpu=power10")
          check_cxx_source_compiles("
            #include <altivec.h>
            int main() {
              __vector_quad acc0;
              __builtin_mma_xxsetaccz (&acc0);
              return 0;
            }"
            COMPILES_P10
          )
          if(COMPILES_P10)
            check_cxx_source_compiles("
              #include <sys/auxv.h>
              int main() {
                unsigned long hwcap2 = getauxval(AT_HWCAP2);
                bool HasP10 = ((hwcap2 & PPC_FEATURE2_MMA) && (hwcap2 & PPC_FEATURE2_ARCH_3_1));
                return 0;
              }"
              HAS_P10_RUNTIME
            )
            if (HAS_P10_RUNTIME)
              set_source_files_properties(${MLAS_SRC_DIR}/platform.cpp PROPERTIES COMPILE_FLAGS "-DPOWER10")
              set_source_files_properties(${MLAS_SRC_DIR}/qgemm.cpp PROPERTIES COMPILE_FLAGS "-DPOWER10")
            endif()
            set(mlas_platform_srcs_power10
              ${MLAS_SRC_DIR}/power/SgemmKernelPOWER10.cpp
              ${MLAS_SRC_DIR}/power/DgemmKernelPOWER10.cpp
              ${MLAS_SRC_DIR}/power/qgemm_kernel_power10.cpp
            )
            set_source_files_properties(${MLAS_SRC_DIR}/power/SgemmKernelPOWER10.cpp PROPERTIES COMPILE_FLAGS "-O2 -mcpu=power10 -DSINGLE")
            set_source_files_properties(${MLAS_SRC_DIR}/power/DgemmKernelPOWER10.cpp PROPERTIES COMPILE_FLAGS "-O2 -mcpu=power10")
            set_source_files_properties(${MLAS_SRC_DIR}/power/qgemm_kernel_power10.cpp PROPERTIES COMPILE_FLAGS "-O3 -mcpu=power10")
            set(mlas_platform_srcs
              ${mlas_platform_srcs}
              ${mlas_platform_srcs_power10}
            )
          endif()
        endif()
        if(NOT ONNXRUNTIME_MLAS_MULTI_ARCH)
          set(MLAS_SOURCE_IS_NOT_SET 0)
        endif()
    endif()
    if(X86 AND MLAS_SOURCE_IS_NOT_SET)
        enable_language(ASM)

        set(mlas_platform_srcs_sse2
          ${MLAS_SRC_DIR}/qgemm_kernel_sse.cpp
          ${MLAS_SRC_DIR}/x86/SgemmKernelSse2.S
        )
        set_source_files_properties(${mlas_platform_srcs_sse2} PROPERTIES COMPILE_FLAGS "-msse2")

        set(mlas_platform_srcs_avx
          ${MLAS_SRC_DIR}/x86/SgemmKernelAvx.S
        )
        set_source_files_properties(${mlas_platform_srcs_avx} PROPERTIES COMPILE_FLAGS "-mavx")

        set(mlas_platform_srcs
          ${mlas_platform_srcs_sse2}
          ${mlas_platform_srcs_avx}
        )

        # In r23, NDK remove __x86.get_pc_thunk.* from libatomic. Add our own
        # implementation to avoid external dependency.
        if(ANDROID)
          set(mlas_platform_srcs
            ${mlas_platform_srcs}
            ${MLAS_SRC_DIR}/x86/x86.get_pc_thunk.S
          )
        endif()

        if(NOT ONNXRUNTIME_MLAS_MULTI_ARCH)
          set(MLAS_SOURCE_IS_NOT_SET 0)
        endif()
    endif()
    if(X86_64 AND MLAS_SOURCE_IS_NOT_SET)
        enable_language(ASM)

        # Forward the flags for the minimum target platform version from the C
        # compiler to the assembler. This works around CMakeASMCompiler.cmake.in
        # not including the logic to set this flag for the assembler.
        set(CMAKE_ASM${ASM_DIALECT}_OSX_DEPLOYMENT_TARGET_FLAG "${CMAKE_C_OSX_DEPLOYMENT_TARGET_FLAG}")

        # The LLVM assembler does not support the .arch directive to enable instruction
        # set extensions and also doesn't support AVX-512F instructions without
        # turning on support via command-line option. Group the sources by the
        # instruction set extension and explicitly set the compiler flag as appropriate.

        set(mlas_platform_srcs_sse2
          ${MLAS_SRC_DIR}/qgemm_kernel_sse.cpp
          ${MLAS_SRC_DIR}/x86_64/DgemmKernelSse2.S
          ${MLAS_SRC_DIR}/x86_64/SgemmKernelSse2.S
          ${MLAS_SRC_DIR}/x86_64/SgemmTransposePackB16x4Sse2.S
          ${MLAS_SRC_DIR}/x86_64/SconvKernelSse2.S
          ${MLAS_SRC_DIR}/x86_64/SpoolKernelSse2.S
        )
        set_source_files_properties(${mlas_platform_srcs_sse2} PROPERTIES COMPILE_FLAGS "-msse2")

        set(mlas_platform_srcs_avx
          ${MLAS_SRC_DIR}/x86_64/DgemmKernelAvx.S
          ${MLAS_SRC_DIR}/x86_64/SgemmKernelAvx.S
          ${MLAS_SRC_DIR}/x86_64/SgemmKernelM1Avx.S
          ${MLAS_SRC_DIR}/x86_64/SgemmKernelM1TransposeBAvx.S
          ${MLAS_SRC_DIR}/x86_64/SgemmTransposePackB16x4Avx.S
          ${MLAS_SRC_DIR}/x86_64/SconvKernelAvx.S
          ${MLAS_SRC_DIR}/x86_64/SpoolKernelAvx.S
          ${MLAS_SRC_DIR}/x86_64/SoftmaxKernelAvx.S
          ${MLAS_SRC_DIR}/intrinsics/avx/min_max_elements.cpp
        )
        set_source_files_properties(${mlas_platform_srcs_avx} PROPERTIES COMPILE_FLAGS "-mavx")

        set(mlas_platform_srcs_avx2
          ${MLAS_SRC_DIR}/x86_64/QgemmU8S8KernelAvx2.S
          ${MLAS_SRC_DIR}/x86_64/QgemvU8S8KernelAvx2.S
          ${MLAS_SRC_DIR}/x86_64/QgemmU8U8KernelAvx2.S
          ${MLAS_SRC_DIR}/x86_64/QgemvU8S8KernelAvxVnni.S
          ${MLAS_SRC_DIR}/x86_64/QgemmU8X8KernelAvx2.S
          ${MLAS_SRC_DIR}/x86_64/ConvSymKernelAvx2.S
          ${MLAS_SRC_DIR}/x86_64/DgemmKernelFma3.S
          ${MLAS_SRC_DIR}/x86_64/SgemmKernelFma3.S
          ${MLAS_SRC_DIR}/x86_64/SconvKernelFma3.S
          ${MLAS_SRC_DIR}/x86_64/TransKernelFma3.S
          ${MLAS_SRC_DIR}/x86_64/LogisticKernelFma3.S
          ${MLAS_SRC_DIR}/x86_64/TanhKernelFma3.S
          ${MLAS_SRC_DIR}/x86_64/ErfKernelFma3.S
          ${MLAS_SRC_DIR}/intrinsics/avx2/qladd_avx2.cpp
          ${MLAS_SRC_DIR}/intrinsics/avx2/qdwconv_avx2.cpp
        )
        set_source_files_properties(${mlas_platform_srcs_avx2} PROPERTIES COMPILE_FLAGS "-mavx2 -mfma")

        set(mlas_platform_srcs_avx512f
          ${MLAS_SRC_DIR}/x86_64/DgemmKernelAvx512F.S
          ${MLAS_SRC_DIR}/x86_64/SgemmKernelAvx512F.S
          ${MLAS_SRC_DIR}/x86_64/SconvKernelAvx512F.S
          ${MLAS_SRC_DIR}/x86_64/SpoolKernelAvx512F.S
          ${MLAS_SRC_DIR}/x86_64/TransKernelAvx512F.S
          ${MLAS_SRC_DIR}/intrinsics/avx512/quantize_avx512f.cpp
        )
        set_source_files_properties(${mlas_platform_srcs_avx512f} PROPERTIES COMPILE_FLAGS "-mavx512f")

        set(mlas_platform_srcs_avx512core
          ${MLAS_SRC_DIR}/x86_64/QgemvU8S8KernelAvx512Core.S
          ${MLAS_SRC_DIR}/x86_64/QgemvU8S8KernelAvx512Vnni.S
          ${MLAS_SRC_DIR}/x86_64/QgemmU8X8KernelAvx512Core.S
          ${MLAS_SRC_DIR}/x86_64/ConvSymKernelAvx512Core.S
        )
        set_source_files_properties(${mlas_platform_srcs_avx512core} PROPERTIES COMPILE_FLAGS "-mavx512bw -mavx512dq -mavx512vl")

        set(mlas_platform_srcs
          ${MLAS_SRC_DIR}/activate_fp16.cpp
          ${MLAS_SRC_DIR}/dwconv.cpp
          ${MLAS_SRC_DIR}/dgemm.cpp
          ${MLAS_SRC_DIR}/pooling_fp16.cpp
          ${MLAS_SRC_DIR}/qgemm_kernel_avx2.cpp
          ${mlas_platform_srcs_sse2}
          ${mlas_platform_srcs_avx}
          ${mlas_platform_srcs_avx2}
          ${mlas_platform_srcs_avx512f}
          ${mlas_platform_srcs_avx512core}
        )

        if(MLAS_AMX_SUPPORTED)
          set(mlas_platform_srcs
            ${mlas_platform_srcs}
            ${MLAS_SRC_DIR}/qgemm_kernel_amx.cpp
            ${MLAS_SRC_DIR}/x86_64/QgemmU8S8KernelAmx.S
          )
          set_source_files_properties(${MLAS_SRC_DIR}/qgemm_kernel_amx.cpp PROPERTIES COMPILE_FLAGS "-mamx-tile -mamx-int8 -mavx2 -mavx512bw -mavx512dq -mavx512vl")
          set_source_files_properties(${MLAS_SRC_DIR}/x86_64/QgemmU8S8KernelAmx.S PROPERTIES COMPILE_FLAGS "-mamx-tile -mamx-int8 -mavx2 -mavx512bw -mavx512dq -mavx512vl")
        endif()

        if(ONNXRUNTIME_MLAS_MULTI_ARCH)
          onnxruntime_add_static_library(onnxruntime_mlas_x86_64 ${mlas_platform_srcs})
          set_target_properties(onnxruntime_mlas_x86_64 PROPERTIES OSX_ARCHITECTURES "x86_64")
          list(APPEND ONNXRUNTIME_MLAS_LIBS onnxruntime_mlas_x86_64)
          set(mlas_platform_srcs )
        else()
          set(MLAS_SOURCE_IS_NOT_SET 0)
        endif()
    endif()
    if(NOT ONNXRUNTIME_MLAS_MULTI_ARCH AND MLAS_SOURCE_IS_NOT_SET)
        file(GLOB_RECURSE mlas_platform_srcs
          "${MLAS_SRC_DIR}/scalar/*.cpp")
    endif()
    target_sources(onnxruntime_mlas PRIVATE ${mlas_platform_srcs})
endif()

foreach(mlas_target ${ONNXRUNTIME_MLAS_LIBS})
    target_include_directories(${mlas_target} PRIVATE ${ONNXRUNTIME_ROOT}/core/mlas/inc ${MLAS_SRC_DIR})
    onnxruntime_add_include_to_target(${mlas_target} ${GSL_TARGET})
endforeach()
set_target_properties(onnxruntime_mlas PROPERTIES FOLDER "ONNXRuntime")
if (WIN32)
  target_compile_options(onnxruntime_mlas PRIVATE "$<$<COMPILE_LANGUAGE:CXX>:/wd6385>" "$<$<COMPILE_LANGUAGE:CXX>:/wd4127>")
  if (onnxruntime_ENABLE_STATIC_ANALYSIS)
    target_compile_options(onnxruntime_mlas PRIVATE  "$<$<COMPILE_LANGUAGE:CXX>:/analyze:stacksize 131072">)
  endif()
endif()

if (NOT onnxruntime_BUILD_SHARED_LIB)
    install(TARGETS onnxruntime_mlas
            ARCHIVE   DESTINATION ${CMAKE_INSTALL_LIBDIR}
            LIBRARY   DESTINATION ${CMAKE_INSTALL_LIBDIR}
            RUNTIME   DESTINATION ${CMAKE_INSTALL_BINDIR}
            FRAMEWORK DESTINATION ${CMAKE_INSTALL_BINDIR})
endif()<|MERGE_RESOLUTION|>--- conflicted
+++ resolved
@@ -7,9 +7,6 @@
 set(MLAS_AMX_SUPPORTED FALSE)
 
 if(CMAKE_CXX_COMPILER_ID STREQUAL "GNU" AND CMAKE_C_COMPILER_VERSION VERSION_GREATER_EQUAL 11)
-<<<<<<< HEAD
-  set(MLAS_AMX_SUPPORTED TRUE)
-=======
   # match assembler version, AMX instructions are supported from 2.38
   if (CMAKE_ASM_COMPILER_ID STREQUAL "GNU")
     execute_process(
@@ -21,7 +18,6 @@
         set(MLAS_AMX_SUPPORTED TRUE)
     endif()
   endif()
->>>>>>> 5a675d91
 endif()
 
 if(CMAKE_CXX_COMPILER_ID MATCHES "MSVC")
@@ -48,7 +44,6 @@
   ${MLAS_SRC_DIR}/reorder.cpp
   ${MLAS_SRC_DIR}/snchwc.cpp
   ${MLAS_SRC_DIR}/activate.cpp
-  ${MLAS_SRC_DIR}/activate_fp16.cpp
   ${MLAS_SRC_DIR}/logistic.cpp
   ${MLAS_SRC_DIR}/tanh.cpp
   ${MLAS_SRC_DIR}/erf.cpp
